import { Router } from "express";
import { createToken, createUserAccessToken, getOAuthUrl } from "./auth";
import { isDevelopment } from "./helpers";
import { withAuth as withAuth } from "./middleware";
import jsonwebtoken from "jsonwebtoken";
import { PrismaClient } from ".prisma/client";
import fetch from "node-fetch";
import { sendLedController, roomNumberToLine } from "./socketServer";
import debug from "debug";
import effectRouter from "./effectRouter";

const logger = debug("rgb:router");
const router = Router();
const prisma = new PrismaClient();

router.use(effectRouter);

router.get("/oauth", async (req, res, next) => {
    res.redirect(getOAuthUrl());
});

router.get("/oauth/complete", async (req, res, next) => {
    let code = req.query.code;
    if (!code || typeof code !== "string") {
        return res.status(400).json({ status: "error", error: "invalid code" });
    }

    // https://developers.google.com/identity/protocols/oauth2/web-server
    // https://developers.google.com/identity/protocols/oauth2/openid-connect
    let googleResponse = await fetch("https://oauth2.googleapis.com/token", {
        method: "POST",
        headers: { "Content-Type": "application/json" },
        body: JSON.stringify({
            code,
            client_id: process.env.OAUTH_CLIENT_ID,
            client_secret: process.env.OAUTH_CLIENT_SECRET,
            redirect_uri: isDevelopment ? "http://localhost:3001/api/oauth/complete" : process.env.OAUTH_REDIRECT,
            grant_type: "authorization_code",
        }),
    });

    if (!googleResponse.ok) {
        console.error("google returned token error", await googleResponse.text());
        return res.status(400).json({
            status: "error",
            error: "could not exchange tokens with google",
        });
    }

    let googleData = await googleResponse.json();
    let googleTokenData;
    try {
        googleTokenData = jsonwebtoken.decode(googleData.id_token);
        if (!googleTokenData || typeof googleTokenData !== "object") throw new Error("tokenData is null");
    } catch (ex) {
        console.error("invalid google token", ex);
        return res.status(500).json({ status: "error", error: "invalid google token" });
    }

    let user = await prisma.user.upsert({
        where: {
            id: googleTokenData.sub,
        },
        update: {
            email: googleTokenData.email,
            name: googleTokenData.name,
            token: googleData.refresh_token,
        },
        create: {
            id: googleTokenData.sub,
            email: googleTokenData.email,
            name: googleTokenData.name,
            token: googleData.refresh_token,
        },
    });

    res.redirect((isDevelopment ? "http://localhost:3000/oauth?s=" : "/oauth?s=") + createUserAccessToken(user.id));
});

router.get("/user/me", withAuth(false), (req, res, next) => {
    res.json({
        name: req.user.name,
        identifier: req.user.identifier,
        id: req.user.id,
        email: req.user.email,
        admin: req.user.admin,
    });
});

router.post("/user/unbind", withAuth(false), async (req, res, next) => {
    let user = await prisma.user.update({
        where: {
            id: req.user!.id,
        },
        data: {
            identifier: null,
        },
    });
    res.json({ status: "ok", user: user });
});

<<<<<<< HEAD
router.post("/leds", withUser(true, false), async (req, res, next) => {
    let message = req.body;
    console.log(message);
    if (message.type == "roomEffect") {
        message = numberToLine(message.room);
    }
    console.log(message);
    sendArduino(message);
    res.end();
});

router.get("/users", withUser(true, false), async (req, res, next) => {
=======
router.get("/user", withAuth(true), async (req, res, next) => {
>>>>>>> dd07cee2
    let users = await prisma.user.findMany({});
    res.json({ status: "ok", users });
});

router.put("/user/admin", withAuth(true), async (req, res, next) => {
    let user = await prisma.user.update({
        where: {
            id: req.body.id,
        },
        data: {
            admin: true,
        },
    });
    res.json({ status: "ok", user });
});

router.delete("/user/admin", withAuth(true), async (req, res, next) => {
    let user = await prisma.user.update({
        where: {
            id: req.body.id,
        },
        data: {
            admin: false,
        },
    });
    res.json({ status: "ok", user });
});

router.post("/apikey", withAuth(true), async (req, res, next) => {
    let token = await prisma.token.create({
        data: {
            author: req.user ? { connect: { id: req.user.id } } : undefined,
        },
    });
    res.json({ status: "ok", token: createToken(String(token.id)) });
});

router.get("/apikey", withAuth(true), async (req, res, next) => {
    let tokens = await prisma.token.findMany({});
    res.json({ status: "ok", tokens });
});

router.delete("/apikey", withAuth(true), async (req, res, next) => {
    let token = await prisma.token.delete({
        where: {
            id: req.body.id,
        },
    });
    res.json({ status: "ok", token });
});

export default router;<|MERGE_RESOLUTION|>--- conflicted
+++ resolved
@@ -99,22 +99,7 @@
     res.json({ status: "ok", user: user });
 });
 
-<<<<<<< HEAD
-router.post("/leds", withUser(true, false), async (req, res, next) => {
-    let message = req.body;
-    console.log(message);
-    if (message.type == "roomEffect") {
-        message = numberToLine(message.room);
-    }
-    console.log(message);
-    sendArduino(message);
-    res.end();
-});
-
-router.get("/users", withUser(true, false), async (req, res, next) => {
-=======
 router.get("/user", withAuth(true), async (req, res, next) => {
->>>>>>> dd07cee2
     let users = await prisma.user.findMany({});
     res.json({ status: "ok", users });
 });
