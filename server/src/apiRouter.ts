import { Router } from "express";
import { createToken, createUserAccessToken, getOAuthUrl } from "./auth";
import { isDevelopment } from "./helpers";
import { withUser } from "./middleware";
import jsonwebtoken from "jsonwebtoken";
import { PrismaClient } from ".prisma/client";
import fetch from "node-fetch";
import { sendArduino } from "./socketServer";
import debug from "debug";
import effectRouter from "./effectRouter";

const logger = debug("rgb:router");
const router = Router();
const prisma = new PrismaClient();

router.use(effectRouter);

router.get("/oauth", async (req, res, next) => {
    res.redirect(getOAuthUrl());
});

router.get("/oauth/complete", async (req, res, next) => {
    let code = req.query.code;
    if (!code || typeof code !== "string") {
        return res.status(400).json({ status: "error", error: "invalid code" });
    }

    // https://developers.google.com/identity/protocols/oauth2/web-server
    // https://developers.google.com/identity/protocols/oauth2/openid-connect
    let googleResponse = await fetch("https://oauth2.googleapis.com/token", {
        method: "POST",
        headers: { "Content-Type": "application/json" },
        body: JSON.stringify({
            code,
            client_id: process.env.OAUTH_CLIENT_ID,
            client_secret: process.env.OAUTH_CLIENT_SECRET,
            redirect_uri: isDevelopment ? "http://localhost:3001/api/oauth/complete" : process.env.OAUTH_REDIRECT,
            grant_type: "authorization_code",
        }),
    });

    if (!googleResponse.ok) {
        console.error("google returned token error", await googleResponse.text());
        return res.status(400).json({
            status: "error",
            error: "could not exchange tokens with google",
        });
    }

    let googleData = await googleResponse.json();
    let googleTokenData;
    try {
        googleTokenData = jsonwebtoken.decode(googleData.id_token);
        if (!googleTokenData || typeof googleTokenData !== "object") throw new Error("tokenData is null");
    } catch (ex) {
        console.error("invalid google token", ex);
        return res.status(500).json({ status: "error", error: "invalid google token" });
    }

    let user = await prisma.user.upsert({
        where: {
            id: googleTokenData.sub,
        },
        update: {
            email: googleTokenData.email,
            name: googleTokenData.name,
            token: googleData.refresh_token,
        },
        create: {
            id: googleTokenData.sub,
            email: googleTokenData.email,
            name: googleTokenData.name,
            token: googleData.refresh_token,
        },
    });

    res.redirect((isDevelopment ? "http://localhost:3000/oauth?s=" : "/oauth?s=") + createUserAccessToken(user.id));
});

router.get("/user", withUser(), (req, res, next) => {
    res.json({
        name: req.user.name,
        identifier: req.user.identifier,
        id: req.user.id,
        email: req.user.email,
    });
});

router.post("/unbind", withUser(), async (req, res, next) => {
    let user = await prisma.user.update({
        where: {
            id: req.user!.id,
        },
        data: {
            identifier: null,
        },
    });
    res.json({ status: "ok", user: user });
});

router.post("/leds", withUser(), async (req, res, next) => {
    let message = req.body;
    console.log(message);
    sendArduino(message);
    res.end();
});

router.get("/users", async (req, res, next) => {
    let user = await prisma.user.findMany({});
    res.json({ status: "ok", user });
});

router.get("/createToken", async (req, res, next) => {
    let token = await prisma.token.create({});
    let jwt = createToken(String(token.id));
    res.json({ status: "ok", jwt });
});

<<<<<<< HEAD
=======
router.get("/getTokens", async (req, res, next) => {
    let tokens = await prisma.token.findMany({});
    res.json({status:"ok", tokens})
});

>>>>>>> f5ec793d
export default router;<|MERGE_RESOLUTION|>--- conflicted
+++ resolved
@@ -116,12 +116,9 @@
     res.json({ status: "ok", jwt });
 });
 
-<<<<<<< HEAD
-=======
 router.get("/getTokens", async (req, res, next) => {
     let tokens = await prisma.token.findMany({});
     res.json({status:"ok", tokens})
 });
 
->>>>>>> f5ec793d
 export default router;