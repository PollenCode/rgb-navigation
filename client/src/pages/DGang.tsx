import { LedControllerServerMessage } from "rgb-navigation-api";
import { serverPath } from "rgb-navigation-api";
import { Button } from "../components/Button";
import { AuthContext } from "../AuthContext";
import { useContext } from "react";

export function DGang() {
    let client = useContext(AuthContext);
    return (
        <div className="flex items-center flex-col min-h-screen justify-center">
            <h1 className="text-4xl font-bold mb-8">D-Gang</h1>
            <div className="flex items-center justify-center  flex-row">
                <div className="flex items-center flex-col ">
                    <Button
                        style={{ margin: "0.5em" }}
                        type="button"
                        onClick={async () => {
<<<<<<< HEAD
                            client.sendRoom(0);
                        }}
                    >
                        D027
=======
                            client.enableLedRoomRoute(0);
                        }}>
                        Lokaal 1
>>>>>>> dd07cee2
                    </Button>
                    <Button
                        style={{ margin: "0.5em" }}
                        type="button"
                        onClick={async () => {
<<<<<<< HEAD
                            client.sendRoom(1);
                        }}
                    >
                        D029
=======
                            client.enableLedRoomRoute(1);
                        }}>
                        Lokaal 2
>>>>>>> dd07cee2
                    </Button>
                    <Button
                        style={{ margin: "0.5em" }}
                        type="button"
                        onClick={async () => {
<<<<<<< HEAD
                            client.sendRoom(2);
                        }}
                    >
                        D030
=======
                            client.enableLedRoomRoute(2);
                        }}>
                        Lokaal 3
>>>>>>> dd07cee2
                    </Button>
                </div>
                <div className="flex items-center flex-col">
                    <Button
                        style={{ margin: "0.5em" }}
                        type="button"
                        onClick={async () => {
<<<<<<< HEAD
                            client.sendRoom(3);
                        }}
                    >
                        D034a
=======
                            client.enableLedRoomRoute(3);
                        }}>
                        Lokaal 4
>>>>>>> dd07cee2
                    </Button>
                    <Button
                        style={{ margin: "0.5em" }}
                        type="button"
                        onClick={async () => {
<<<<<<< HEAD
                            client.sendRoom(4);
                        }}
                    >
                        D034b
=======
                            client.enableLedRoomRoute(4);
                        }}>
                        Lokaal 5
>>>>>>> dd07cee2
                    </Button>
                    <Button
                        style={{ margin: "0.5em" }}
                        type="button"
                        onClick={async () => {
<<<<<<< HEAD
                            client.sendRoom(5);
                        }}
                    >
                        D035
=======
                            client.enableLedRoomRoute(5);
                        }}>
                        Lokaal 6
>>>>>>> dd07cee2
                    </Button>
                </div>
            </div>
        </div>
    );
}<|MERGE_RESOLUTION|>--- conflicted
+++ resolved
@@ -15,46 +15,28 @@
                         style={{ margin: "0.5em" }}
                         type="button"
                         onClick={async () => {
-<<<<<<< HEAD
-                            client.sendRoom(0);
+                            client.enableLedRoomRoute(0);
                         }}
                     >
                         D027
-=======
-                            client.enableLedRoomRoute(0);
-                        }}>
-                        Lokaal 1
->>>>>>> dd07cee2
                     </Button>
                     <Button
                         style={{ margin: "0.5em" }}
                         type="button"
                         onClick={async () => {
-<<<<<<< HEAD
-                            client.sendRoom(1);
+                            client.enableLedRoomRoute(1);
                         }}
                     >
                         D029
-=======
-                            client.enableLedRoomRoute(1);
-                        }}>
-                        Lokaal 2
->>>>>>> dd07cee2
                     </Button>
                     <Button
                         style={{ margin: "0.5em" }}
                         type="button"
                         onClick={async () => {
-<<<<<<< HEAD
-                            client.sendRoom(2);
+                            client.enableLedRoomRoute(2);
                         }}
                     >
                         D030
-=======
-                            client.enableLedRoomRoute(2);
-                        }}>
-                        Lokaal 3
->>>>>>> dd07cee2
                     </Button>
                 </div>
                 <div className="flex items-center flex-col">
@@ -62,46 +44,28 @@
                         style={{ margin: "0.5em" }}
                         type="button"
                         onClick={async () => {
-<<<<<<< HEAD
-                            client.sendRoom(3);
+                            client.enableLedRoomRoute(3);
                         }}
                     >
                         D034a
-=======
-                            client.enableLedRoomRoute(3);
-                        }}>
-                        Lokaal 4
->>>>>>> dd07cee2
                     </Button>
                     <Button
                         style={{ margin: "0.5em" }}
                         type="button"
                         onClick={async () => {
-<<<<<<< HEAD
-                            client.sendRoom(4);
+                            client.enableLedRoomRoute(4);
                         }}
                     >
                         D034b
-=======
-                            client.enableLedRoomRoute(4);
-                        }}>
-                        Lokaal 5
->>>>>>> dd07cee2
                     </Button>
                     <Button
                         style={{ margin: "0.5em" }}
                         type="button"
                         onClick={async () => {
-<<<<<<< HEAD
-                            client.sendRoom(5);
+                            client.enableLedRoomRoute(5);
                         }}
                     >
                         D035
-=======
-                            client.enableLedRoomRoute(5);
-                        }}>
-                        Lokaal 6
->>>>>>> dd07cee2
                     </Button>
                 </div>
             </div>
