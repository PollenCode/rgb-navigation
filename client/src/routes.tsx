--- conflicted
+++ resolved
@@ -7,11 +7,8 @@
 import { LedController } from "./LedController";
 import { UsersList } from "./Users";
 import { AuthContext } from "./AuthContext";
-<<<<<<< HEAD
 import { PageWrapper } from "./components/PageWrapper";
-=======
 import { DGang } from "./pages/DGang";
->>>>>>> 7f872318
 
 export function Routes() {
     const [auth, setAuth] = useState<string | null>(null);
@@ -39,14 +36,7 @@
         <AuthContext.Provider value={auth}>
             <Switch>
                 <Route path="/" exact component={Complete} />
-<<<<<<< HEAD
                 <Route path="/admin" component={AdminRouter} />
-=======
-                <Route path="/admin" exact component={Admin} />
-                <Route path="/overview/:roomId" exact component={Overview} />
-                <Route path="/admin/dgang" exact component={DGang} />
-                <Route path="/users" exact component={UsersList} />
->>>>>>> 7f872318
                 <Redirect to="/" />
             </Switch>
         </AuthContext.Provider>
@@ -59,6 +49,7 @@
             <Route path="/admin" exact component={Admin} />
             <Route path="/admin/overview/:roomId" exact component={Overview} />
             <Route path="/admin/ledcontrol" exact component={LedController} />
+            <Route path="/admin/dgang" exact component={DGang} />
             <Route path="/admin/users" exact component={UsersList} />
             <Redirect to="/admin" />
         </PageWrapper>
