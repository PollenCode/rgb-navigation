import React, { useEffect, useMemo, useState, useContext } from "react";
import { BrowserRouter as Router, Switch, Route, Redirect, useHistory } from "react-router-dom";
import { Complete } from "./pages/CardScanner";
import { User, RGBClient, serverPath } from "rgb-navigation-api";
import { LiveOverview } from "./pages/LiveOverview";
import { AuthContext } from "./AuthContext";
import { PageWrapper } from "./components/PageWrapper";
import { DGang } from "./pages/DGang";
import { Effects } from "./pages/Effects";
import { LedController } from "./pages/LedController";
import { ApiKeys } from "./pages/ApiKeys";
import { GiveAdmin } from "./pages/Users";
import { EffectEditor } from "./pages/EffectEditor";

const client = new RGBClient();

export function Routes() {
    return (
        <AuthContext.Provider value={client}>
            <Switch>
<<<<<<< HEAD
                <Route path="/realtime" exact component={Overview} />
=======
                <Route path="/realtime" exact component={LiveOverview} />
>>>>>>> ec5d9107
                <Route component={UserRouter} />
            </Switch>
        </AuthContext.Provider>
    );
}

function UserRouter() {
    const query = new URLSearchParams(window.location.search);
    const [user, setUser] = useState<User | undefined>(undefined);
    const history = useHistory();

    useEffect(() => {
        function onAuth(user: User | undefined, token?: string) {
            setUser(user);

            if (token) {
                localStorage.setItem("s", token);
            } else {
                localStorage.removeItem("s");
            }

            if (!user) {
                window.location.href = serverPath + "/api/oauth";
            }
        }

        client.on("auth", onAuth);

        if (query.has("s")) {
            let accessToken = query.get("s")!;
            client.setAccessToken(accessToken);
        } else if (localStorage.getItem("s")) {
            client.setAccessToken(localStorage.getItem("s")!);
        } else {
            // Redirect to oauth
            window.location.href = serverPath + "/api/oauth";
        }

        return () => {
            client.off("auth", onAuth);
        };
    }, []);

    if (!user) {
        return null;
    }

    return (
        <PageWrapper>
            <Switch>
                <Route path="/" exact component={Complete} />
                <Route path="/effects/mine" exact>
                    <Effects userOnly />
                </Route>
                <Route path="/effects/all" exact>
                    <Effects />
                </Route>
                <Route path="/effects/:id" exact component={EffectEditor} />
                <Route path="/effects">
                    <Redirect to="/effects/mine" />
                </Route>
                <Route path="/admin" component={AdminRouter} />
                <Redirect to="/" />
            </Switch>
        </PageWrapper>
    );
}

function AdminRouter() {
    const history = useHistory();
    const client = useContext(AuthContext);

    if (client.user && !client.user.admin) {
        history.push("/");
        return <p></p>;
    }

    return (
        <Switch>
            {<Route path="/admin/dgang" exact component={DGang} />}
            <Route path="/admin/ledcontrol" exact component={LedController} />
            <Route path="/admin/apikeys" exact component={ApiKeys} />
            <Route path="/admin/users" exact component={GiveAdmin} />
            <Redirect to="/effects" />
        </Switch>
    );
}<|MERGE_RESOLUTION|>--- conflicted
+++ resolved
@@ -18,11 +18,7 @@
     return (
         <AuthContext.Provider value={client}>
             <Switch>
-<<<<<<< HEAD
-                <Route path="/realtime" exact component={Overview} />
-=======
                 <Route path="/realtime" exact component={LiveOverview} />
->>>>>>> ec5d9107
                 <Route component={UserRouter} />
             </Switch>
         </AuthContext.Provider>
