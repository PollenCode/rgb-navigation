--- conflicted
+++ resolved
@@ -8,10 +8,5 @@
 validation
 responsive adminpanel
 dark theme
-<<<<<<< HEAD
 limit only one arduino build at a time
-=======
-save current idle effect in eeprom
-limit only one arduino build at a time
-opengraph
->>>>>>> 435fdcf2
+opengraph